import os
import sys
from copy import copy
from collections import OrderedDict
import traceback
import atexit

import neo

from data_provider import DataProvider
from .. import conversions as convert


class NeoDataProvider(DataProvider):
    """ Base class for data providers using NEO"""

    # Dictionary of block lists, indexed by (filename, block index) tuples
    loaded_blocks = {}
    # Dictionary of index in file, indexed by block object
    block_indices = {}
    # Dictionary of io, indexed by block object
    block_ios = {}
    # Mode for lazy loading: 0 - Full load, 1 - Lazy load, 2 - Caching lazy load
    lazy_mode = 0
    # Forced IO class for all files. If None, determine by file extension.
    forced_io = None
    # Active IO read parameters (dictionary indexed by IO class)
    io_params = {}

    def __init__(self, name, progress):
        super(NeoDataProvider, self).__init__(name, progress)

    @classmethod
    def clear(cls):
        """ Clears cached blocks
        """
        cls.loaded_blocks.clear()
        cls.block_indices.clear()

        ios = set()
        for io in cls.block_ios.itervalues():
            if io in ios:
                continue
            if hasattr(io, 'close'):
                io.close()
                ios.add(io)
        cls.block_ios.clear()

    @classmethod
    def get_block(cls, filename, index, lazy=None, force_io=None):
        """ Return the block at the given index in the specified file.

        :param str filename: Path to the file from which to load the block.
        :param int index: The index of the block in the file.
        :param int lazy: Override global lazy setting if not ``None``:
            0 is regular load, 1 is lazy load.
        :param force_io: Override global forced_io for the Neo IO class
            to use when loading the file. If ``None``, the global
            forced_io is used.
        """
        if lazy is None:
            lazy = cls.lazy_mode > 0
        if force_io is None:
            force_io = cls.forced_io

        if filename in cls.loaded_blocks:
            return cls.loaded_blocks[filename][index]
        io, blocks = cls._load_neo_file(filename, lazy, force_io)
        if lazy:
            if isinstance(io, neo.NeoHdf5IO):
                io.objects_by_ref = {}
        elif io and hasattr(io, 'close'):
            io.close()
        if blocks is None:
            return None
        return blocks[index]

    @classmethod
    def get_blocks(cls, filename, lazy=None, force_io=None):
        """ Return a list of blocks loaded from the specified file

        :param str filename: Path to the file from which to load the blocks.
        :param int lazy: Override global lazy setting if not ``None``:
            0 is regular load, 1 is lazy load.
        :param force_io: Override global forced_io for the Neo IO class
            to use when loading the file. If ``None``, the global
            forced_io is used.
        """
        if lazy is None:
            lazy = cls.lazy_mode > 0
        if force_io is None:
            force_io = cls.forced_io

        if filename in cls.loaded_blocks:
            return cls.loaded_blocks[filename]
        io, blocks = cls._load_neo_file(filename, lazy, force_io)
        if lazy:
            if isinstance(io, neo.NeoHdf5IO):
                io.objects_by_ref = {}
        elif io and hasattr(io, 'close'):
            io.close()
        return blocks

    @classmethod
    def _load_neo_file(cls, filename, lazy, force_io):
        """ Returns a NEO io object and a list of contained blocks for a
        file name. This function also caches all loaded blocks

        :param str filename:
            The full path of the file (relative or absolute).
        :param bool lazy:
            Determines if lazy mode is used for NEO io.
        """
        if os.path.isdir(filename):
<<<<<<< HEAD
            for io in neo.io.iolist:
                if io.mode == 'dir':
                    n_io = io(filename)
                    try:
                        block = n_io.read(lazy=lazy)
                        if io == neo.TdtIO and not block.segments:
                            # TdtIO can produce empty blocks for invalid dirs
                            continue

                        cls.block_indices[block] = 0
                        cls.loaded_blocks[filename] = [block]
                        if lazy:
                            cls.block_ios[block] = n_io
                        return n_io, [block]
                    except Exception, e:
=======
            if force_io:
                try:
                    n_io = force_io(filename)
                    block = n_io.read(lazy=lazy, **cls.io_params.get(force_io, {}))
                    if force_io == neo.TdtIO and not block.segments:
>>>>>>> efc3ec23
                        sys.stderr.write(
                            'Could not load any blocks from "%s"' % filename)
                        return None, None

                    cls.block_indices[block] = 0
                    cls.loaded_blocks[filename] = [block]
                    if lazy:
                        cls.block_ios[block] = n_io
                    return n_io, [block]
                except Exception, e:
                    sys.stderr.write(
                        'Load error for directory "%s":\n' % filename)
                    tb = sys.exc_info()[2]
                    while not ('self' in tb.tb_frame.f_locals and
                               tb.tb_frame.f_locals['self'] == n_io):
                        if tb.tb_next is not None:
                            tb = tb.tb_next
                        else:
                            break
                    traceback.print_exception(type(e), e, tb)
            else:
                for io in neo.io.iolist:
                    if io.mode == 'dir':
                        try:
                            n_io = io(filename)
                            block = n_io.read(lazy=lazy, **cls.io_params.get(io, {}))
                            if io == neo.TdtIO and not block.segments:
                                # TdtIO can produce empty blocks for invalid dirs
                                continue

                            cls.block_indices[block] = 0
                            cls.loaded_blocks[filename] = [block]
                            if lazy:
                                cls.block_ios[block] = n_io
                            return n_io, [block]
                        except Exception, e:
                            sys.stderr.write(
                                'Load error for directory "%s":\n' % filename)
                            tb = sys.exc_info()[2]
                            while not ('self' in tb.tb_frame.f_locals and
                                       tb.tb_frame.f_locals['self'] == n_io):
                                if tb.tb_next is not None:
                                    tb = tb.tb_next
                                else:
                                    break
                            traceback.print_exception(type(e), e, tb)
        else:
            if force_io:
                return cls._load_file_with_io(filename, force_io, lazy)

            extension = filename.split('.')[-1]
            for io in neo.io.iolist:
                if extension in io.extensions:
                    return cls._load_file_with_io(filename, io, lazy)

        return None, None

    @classmethod
    def _load_file_with_io(cls, filename, io, lazy):
        if io == neo.NeoHdf5IO:
            # Fix unicode problem with pyinstaller
            if hasattr(sys, 'frozen'):
                filename = filename.encode('UTF-8')

        n_io = io(filename=filename)

        try:
            if hasattr(io, 'read_all_blocks'):  # Neo 0.2.1
                blocks = n_io.read_all_blocks(lazy=lazy, **cls.io_params.get(io, {}))
            else:
                content = n_io.read(lazy=lazy, **cls.io_params.get(io, {}))
                if isinstance(content, neo.Block):  # Neo 0.2.1
                    cls.block_indices[content] = 0
                    cls.loaded_blocks[filename] = [content]
                    if lazy:
                        cls.block_ios[content] = n_io
                    return n_io, [content]
                blocks = content

            # Neo >= 0.3.0, read() returns a list of blocks
            for i, b in enumerate(blocks):
                cls.block_indices[b] = i
                if lazy:
                    cls.block_ios[b] = n_io

            cls.loaded_blocks[filename] = blocks
            return n_io, blocks
        except Exception, e:
            sys.stderr.write(
                'Load error for file "%s":\n' % filename)
            tb = sys.exc_info()[2]
            while not ('self' in tb.tb_frame.f_locals and
                               tb.tb_frame.f_locals['self'] == n_io):
                if tb.tb_next is not None:
                    tb = tb.tb_next
                else:
                    break
            traceback.print_exception(type(e), e, tb)

        return None, None

    @staticmethod
    def _get_data_from_viewer(viewer):
        """ Return a dictionary with selection information from viewer
        """
        # The links in this data format are based list indices
        data = {}
        data['type'] = 'Neo'

        # Block entry: (Index of block in file, file location of block)
        block_list = []
        block_indices = {}
        selected_blocks = viewer.neo_blocks()
        block_files = viewer.neo_block_file_names()
        for b in selected_blocks:
            block_indices[b] = len(block_list)
            block_list.append([NeoDataProvider.block_indices[b],
                               block_files[b]])
        data['blocks'] = block_list

        # Recording channel group entry:
        # (Index of rcg in block, index of block)
        rcg_list = []
        rcg_indices = {}
        selected_rcg = viewer.neo_channel_groups()
        for rcg in selected_rcg:
            rcg_indices[rcg] = len(rcg_list)
            idx = rcg.block.recordingchannelgroups.index(rcg)
            rcg_list.append([idx, block_indices[rcg.block]])
        data['channel_groups'] = rcg_list

        # Recording channel entry: (Index of channel in rcg, index of rcg)
        # There can be multiple channel entries for one channel object, if
        # it is part of multiple channel groups
        channel_list = []
        selected_channels = viewer.neo_channels()
        for c in selected_channels:
            for rcg in c.recordingchannelgroups:
                if rcg in rcg_indices:
                    idx = rcg.recordingchannels.index(c)
                    channel_list.append([idx, rcg_indices[rcg]])
        data['channels'] = channel_list

        # Segment entry: (Index of segment in block, index of block)
        segment_list = []
        segment_indices = {}
        selected_segments = viewer.neo_segments()
        for s in selected_segments:
            segment_indices[s] = len(segment_list)
            idx = s.block.segments.index(s)
            segment_list.append([idx, block_indices[s.block]])
        data['segments'] = segment_list

        # Unit entry: (Index of unit in rcg, index of rcg)
        unit_list = []
        selected_units = viewer.neo_units()
        for u in selected_units:
            segment_indices[u] = len(segment_list)
            rcg_id = None if u.recordingchannelgroup is None \
                else u.recordingchannelgroup.units.index(u)
            rcg = rcg_indices[u.recordingchannelgroup] \
                if u.recordingchannelgroup else None
            unit_list.append([rcg_id, rcg])
        data['units'] = unit_list

        return data

    def _active_block(self, old):
        """ Return a copy of all selected elements in the given block.
        Only container objects are copied, data objects are linked.

        Needs to load all lazily loaded objects and will cache them
        regardless of current lazy_mode,
        """
        block = copy(old)

        block.segments = []
        selected_segments = set(self.segments() + [None])
        selected_rcgs = set(self.recording_channel_groups() + [None])
        selected_channels = set(self.recording_channels() + [None])
        selected_units = set(self.units() + [None])

        for s in old.segments:
            if s in selected_segments:
                segment = copy(s)
                segment.analogsignals = [self._load_lazy_object(sig, True)
                                         for sig in s.analogsignals
                                         if sig.recordingchannel
                                         in selected_channels]
                segment.analogsignalarrays = [
                    self._load_lazy_object(asa, True)
                    for asa in s.analogsignalarrays
                    if asa.recordingchannelgroup in selected_rcgs]
                segment.irregularlysampledsignals = [
                    self._load_lazy_object(iss, True)
                    for iss in s.irregularlysampledsignals
                    if iss.recordingchannel in selected_channels]
                segment.spikes = [self._load_lazy_object(sp, True)
                                  for sp in s.spikes
                                  if sp.unit in selected_units]
                segment.spiketrains = [self._load_lazy_object(st, True)
                                       for st in s.spiketrains
                                       if st.unit in selected_units]
                segment.block = block
                block.segments.append(segment)

        block.recordingchannelgroups = []
        for old_rcg in old.recordingchannelgroups:
            if old_rcg in selected_rcgs:
                rcg = copy(old_rcg)
                rcg.analogsignalarrays = [
                    self._load_lazy_object(asa, True)
                    for asa in old_rcg.analogsignalarrays
                    if asa.segment in selected_segments]

                rcg.recordingchannels = []
                for c in old_rcg.recordingchannels:
                    if not c in selected_channels:
                        continue
                    channel = copy(c)
                    channel.analogsignals = [
                        self._load_lazy_object(sig, True)
                        for sig in c.analogsignals
                        if sig.segment in selected_segments]
                    channel.irregularlysampledsignals = [
                        self._load_lazy_object(iss, True)
                        for iss in c.irregularlysampledsignals
                        if iss.segment in selected_segments]
                    channel.recordingchannelgroups = copy(
                        c.recordingchannelgroups)
                    channel.recordingchannelgroups.insert(
                        channel.recordingchannelgroups.index(old_rcg), rcg)
                    channel.recordingchannelgroups.remove(old_rcg)
                    rcg.recordingchannels.append(channel)

                rcg.units = []
                for u in old_rcg.units:
                    if not u in selected_units:
                        continue

                    unit = copy(u)
                    unit.spikes = [self._load_lazy_object(sp, True)
                                   for sp in u.spikes
                                   if sp.segment in selected_segments]
                    unit.spiketrains = [self._load_lazy_object(st, True)
                                        for st in u.spiketrains
                                        if st.segment in selected_segments]
                    unit.recordingchannelgroup = rcg
                    rcg.units.append(unit)

                rcg.block = block
                block.recordingchannelgroups.append(rcg)

        return block

    def _get_object_io(self, o):
        """ Find the IO for an object. Return ``None`` if no IO exists.
        """
        if o.segment:
            return self.block_ios.get(o.segment.block, None)
        if hasattr(object, 'recordingchannelgroups'):
            if o.recordingchannelgroups:
                return self.block_ios.get(
                    o.recordingchannelgroups[0].block, None)
        if hasattr(object, 'recordingchannel'):
            c = o.recordingchannel
            if c.recordingchannelgroups:
                return self.block_ios.get(
                    c.recordingchannelgroups[0].block, None)
        return None

    def _load_lazy_object(self, o, change_links=False):
        """ Return a loaded version of a lazily loaded object. Currently only
        works with Hdf5IO.

        :param o: The object to load.
        :param bool change_links: If ``True``, replace the old object in the hierarchy.
        """
        if not hasattr(o, 'lazy_shape'):
            return o
        if not hasattr(o, 'hdf5_path'):
            return o

        io = self._get_object_io(o)
        if io:
            ret = io.get(o.hdf5_path, cascade=False, lazy=False)
            ret.segment = o.segment
            if hasattr(o, 'recordingchannelgroup'):
                ret.recordingchannelgroup = o.recordingchannelgroup
            elif hasattr(o, 'recordingchannel'):
                ret.recordingchannel = o.recordingchannel
            elif hasattr(o, 'unit'):
                ret.unit = o.unit

            if change_links:
                name = type(o).__name__.lower() + 's'
                l = getattr(o.segment, name)
                if o in l:
                    l.insert(l.index(o), ret)
                    l.remove(o)
                else:
                    l.append(ret)

                l = None
                if hasattr(o, 'recordingchannelgroup'):
                    l = getattr(o.recordingchannelgroup, name)
                elif hasattr(o, 'recordingchannel'):
                    l = getattr(o.recordingchannel, name)
                elif hasattr(o, 'unit'):
                    l = getattr(o.unit, name)
                if l is not None:
                    if o in l:
                        l.insert(l.index(o), ret)
                        l.remove(o)
                    else:
                        l.append(ret)

            return ret
        return o

    def _load_object_list(self, objects):
        """ Return a list of loaded objects for a list of (potentially)
        lazily loaded objects.
        """
        ret = []
        for o in objects:
            ret.append(self._load_lazy_object(o, self.lazy_mode > 1))
        return ret

    def _load_object_dict(self, objects):
        """ Return a dictionary (without changing indices) of loaded
        objects for a dictionary of (potentially) lazily loaded objects.
        """
        for k, v in objects.items():
            if isinstance(v, list):
                objects[k] = self._load_object_list(v)
            elif isinstance(v, dict):
                for ik, iv in v.items():
                    v[ik] = self._load_lazy_object(iv, self.lazy_mode > 1)
            else:
                raise ValueError(
                    'Only dicts or lists are supported as dictionary values!')
        return objects

    def selection_blocks(self):
        """ Return a list of selected blocks.
        """
        return [self._active_block(b) for b in self.blocks()]

    def spike_trains(self):
        """ Return a list of :class:`neo.core.SpikeTrain` objects.
        """
        trains = []
        units = self.units()
        for s in self.segments():
            trains.extend([t for t in s.spiketrains if t.unit in units or
                           t.unit is None])
        for u in self.units():
            trains.extend([t for t in u.spiketrains if t.segment is None])

        return self._load_object_list(trains)

    def spike_trains_by_unit(self):
        """ Return a dictionary (indexed by Unit) of lists of
        :class:`neo.core.SpikeTrain` objects.
        """
        trains = OrderedDict()
        segments = self.segments()
        for u in self.units():
            st = [t for t in u.spiketrains if t.segment in segments or
                  t.segment is None]
            if st:
                trains[u] = st

        nonetrains = []
        for s in self.segments():
            nonetrains.extend([t for t in s.spiketrains if t.unit is None])
        if nonetrains:
            trains[self.no_unit] = nonetrains

        return self._load_object_dict(trains)

    def spike_trains_by_segment(self):
        """ Return a dictionary (indexed by Segment) of lists of
        :class:`neo.core.SpikeTrain` objects.
        """
        trains = OrderedDict()
        units = self.units()
        for s in self.segments():
            st = [t for t in s.spiketrains if t.unit in units or
                  t.unit is None]
            if st:
                trains[s] = st

        nonetrains = []
        for u in self.units():
            nonetrains.extend([t for t in u.spiketrains if t.segment is None])
        if nonetrains:
            trains[self.no_segment] = nonetrains

        return self._load_object_dict(trains)

    def spike_trains_by_unit_and_segment(self):
        """ Return a dictionary (indexed by Unit) of dictionaries
        (indexed by Segment) of :class:`neo.core.SpikeTrain` objects.
        """
        trains = OrderedDict()
        segments = self.segments()
        for u in self.units():
            for s in segments:
                segtrains = [t for t in u.spiketrains if t.segment == s]
                if segtrains:
                    if u not in trains:
                        trains[u] = OrderedDict()
                    trains[u][s] = segtrains[0]
            nonetrains = [t for t in u.spiketrains if t.segment is None]
            if nonetrains:
                if u not in trains:
                    trains[u] = OrderedDict()
                trains[u][self.no_segment] = nonetrains[0]

        nonetrains = OrderedDict()
        for s in self.segments():
            segtrains = [t for t in s.spiketrains if t.unit is None]
            if segtrains:
                nonetrains[s] = segtrains[0]
        if nonetrains:
            trains[self.no_unit] = nonetrains

        return self._load_object_dict(trains)

    def spikes(self):
        """ Return a list of :class:`neo.core.Spike` objects.
        """
        spikes = []
        units = self.units()
        for s in self.segments():
            spikes.extend([t for t in s.spikes if t.unit in units or
                           t.unit is None])
        for u in self.units():
            spikes.extend([t for t in u.spikes if t.segment is None])

        return self._load_object_list(spikes)

    def spikes_by_unit(self):
        """ Return a dictionary (indexed by Unit) of lists of
        :class:`neo.core.Spike` objects.
        """
        spikes = OrderedDict()
        segments = self.segments()
        for u in self.units():
            sp = [t for t in u.spikes if t.segment in segments or
                  t.segment is None]
            if sp:
                spikes[u] = sp

        nonespikes = []
        for s in self.segments():
            nonespikes.extend([t for t in s.spikes if t.unit is None])
        if nonespikes:
            spikes[self.no_unit] = nonespikes

        return self._load_object_dict(spikes)

    def spikes_by_segment(self):
        """ Return a dictionary (indexed by Segment) of lists of
        :class:`neo.core.Spike` objects.
        """
        spikes = OrderedDict()
        units = self.units()
        for s in self.segments():
            sp = [t for t in s.spikes if t.unit in units or
                  t.unit is None]
            if sp:
                spikes[s] = sp

        nonespikes = []
        for u in self.units():
            nonespikes.extend([t for t in u.spikes if t.segment is None])
        if nonespikes:
            spikes[self.no_segment] = nonespikes

        return self._load_object_dict(spikes)

    def spikes_by_unit_and_segment(self):
        """ Return a dictionary (indexed by Unit) of dictionaries
        (indexed by Segment) of :class:`neo.core.Spike` lists.
        """
        spikes = OrderedDict()
        segments = self.segments()
        for u in self.units():
            for s in segments:
                segtrains = [t for t in u.spikes if t.segment == s]
                if segtrains:
                    if u not in spikes:
                        spikes[u] = OrderedDict()
                    spikes[u][s] = segtrains
            nonespikes = [t for t in u.spikes if t.segment is None]
            if nonespikes:
                if u not in spikes:
                    spikes[u] = OrderedDict()
                spikes[u][self.no_segment] = nonespikes

        nonespikes = OrderedDict()
        for s in self.segments():
            segspikes = [t for t in s.spikes if t.unit is None]
            if segspikes:
                nonespikes[s] = segspikes
        if nonespikes:
            spikes[self.no_unit] = nonespikes

        return self._load_object_dict(spikes)

    def events(self, include_array_events=True):
        """ Return a dictionary (indexed by Segment) of lists of
        Event objects.
        """
        ret = OrderedDict()
        for s in self.segments():
            if s.events:
                ret[s] = s.events
            if include_array_events:
                for a in s.eventarrays:
                    if s not in ret:
                        ret[s] = []
                    ret[s].extend(convert.event_array_to_events(a))
        return ret

    def labeled_events(self, label, include_array_events=True):
        """ Return a dictionary (indexed by Segment) of lists of Event
        objects with the given label.
        """
        ret = OrderedDict()
        for s in self.segments():
            events = [e for e in s.events if e.label == label]
            if events:
                ret[s] = events
            if include_array_events:
                for a in s.eventarrays:
                    if s not in ret:
                        ret[s] = []
                    events = convert.event_array_to_events(a)
                    ret[s].extend((e for e in events if e.label == label))
        return ret

    def event_arrays(self):
        """ Return a dictionary (indexed by Segment) of lists of
        EventArray objects.
        """
        ret = OrderedDict()
        for s in self.segments():
            if s.eventarrays:
                ret[s] = s.eventarrays
        return self._load_object_dict(ret)

    def epochs(self, include_array_epochs=True):
        """ Return a dictionary (indexed by Segment) of lists of
        Epoch objects.
        """
        ret = OrderedDict()
        for s in self.segments():
            if s.epochs:
                ret[s] = s.epochs
            if include_array_epochs:
                for a in s.epocharrays:
                    if s not in ret:
                        ret[s] = []
                    ret[s].extend(convert.epoch_array_to_epochs(a))
        return ret

    def labeled_epochs(self, label, include_array_epochs=True):
        """ Return a dictionary (indexed by Segment) of lists of Epoch
        objects with the given label.
        """
        ret = OrderedDict()
        for s in self.segments():
            epochs = [e for e in s.epochs if e.label == label]
            if epochs:
                ret[s] = epochs
            if include_array_epochs:
                for a in s.epocharrays:
                    if s not in ret:
                        ret[s] = []
                    epochs = convert.epoch_array_to_epochs(a)
                    ret[s].extend((e for e in epochs if e.label == label))
        return ret

    def epoch_arrays(self):
        """ Return a dictionary (indexed by Segment) of lists of
        EpochArray objects.
        """
        ret = OrderedDict()
        for s in self.segments():
            if s.epocharrays:
                ret[s] = s.epocharrays
        return self._load_object_dict(ret)

    def analog_signals(self, conversion_mode=1):
        """ Return a list of :class:`neo.core.AnalogSignal` objects.
        """
        signals = []
        channels = self.recording_channels()

        if conversion_mode == 1 or conversion_mode == 3:
            for s in self.segments():
                signals.extend([t for t in s.analogsignals
                                if t.recordingchannel in channels or
                                t.recordingchannel is None])
            for u in self.recording_channels():
                signals.extend([t for t in u.analogsignals
                                if t.segment is None])
        if conversion_mode > 1:
            for sa in self.analog_signal_arrays():
                for sig in convert.analog_signal_array_to_analog_signals(sa):
                    if (sig.recordingchannel is None or
                            sig.recordingchannel in channels):
                        signals.append(sig)

        return self._load_object_list(signals)

    def analog_signals_by_segment(self, conversion_mode=1):
        """ Return a dictionary (indexed by Segment) of lists of
        :class:`neo.core.AnalogSignal` objects.
        """
        signals = OrderedDict()
        channels = self.recording_channels()

        if conversion_mode == 1 or conversion_mode == 3:
            for s in self.segments():
                sig = []
                for c in channels:
                    sig.extend([t for t in c.analogsignals
                                if t.segment == s])
                sig.extend([t for t in s.analogsignals
                            if t.recordingchannel is None])
                if sig:
                    signals[s] = sig

            nonesignals = []
            for c in channels:
                nonesignals.extend([t for t in c.analogsignals
                                    if t.segment is None])
            if nonesignals:
                signals[self.no_segment] = nonesignals

        if conversion_mode > 1:
            for o, sa_list in \
                    self.analog_signal_arrays_by_segment().iteritems():
                for sa in sa_list:
                    for sig in \
                            convert.analog_signal_array_to_analog_signals(sa):
                        if sig.recordingchannel is None or \
                                sig.recordingchannel in channels:
                            if o not in signals:
                                signals[o] = []
                            signals[o].append(sig)

        return self._load_object_dict(signals)

    def analog_signals_by_channel(self, conversion_mode=1):
        """ Return a dictionary (indexed by RecordingChannel) of lists
        of :class:`neo.core.AnalogSignal` objects.
        """
        signals = OrderedDict()
        channels = self.recording_channels()

        if conversion_mode == 1 or conversion_mode == 3:
            segments = self.segments()
            for c in channels:
                sig = [t for t in c.analogsignals
                       if t.segment in segments or
                       t.segment is None]
                if sig:
                    signals[c] = sig

            nonesignals = []
            for s in segments:
                nonesignals.extend([t for t in s.analogsignals
                                    if t.recordingchannel is None])
            if nonesignals:
                signals[self.no_channel] = nonesignals

        if conversion_mode > 1:
            for o, sa_list in \
                    self.analog_signal_arrays_by_channelgroup().iteritems():
                for sa in sa_list:
                    for sig in \
                            convert.analog_signal_array_to_analog_signals(sa):
                        if sig.recordingchannel is None:
                            if self.no_channel not in signals:
                                signals[self.no_channel] = [sig]
                            else:
                                signals[self.no_channel].append(sig)
                        elif sig.recordingchannel in channels:
                            if sig.recordingchannel not in signals:
                                signals[sig.recordingchannel] = [sig]
                            else:
                                signals[sig.recordingchannel].append(sig)

        return self._load_object_dict(signals)

    def analog_signals_by_channel_and_segment(self, conversion_mode=1):
        """ Return a dictionary (indexed by RecordingChannel) of
        dictionaries (indexed by Segment) of :class:`neo.core.AnalogSignal`
        lists.
        """
        signals = OrderedDict()
        channels = self.recording_channels()

        if conversion_mode == 1 or conversion_mode == 3:
            segments = self.segments()
            for c in channels:
                for s in segments:
                    segsignals = [t for t in c.analogsignals if t.segment == s]
                    if segsignals:
                        if c not in signals:
                            signals[c] = OrderedDict()
                        signals[c][s] = segsignals
                nonesignals = [t for t in c.analogsignals if t.segment is None]
                if nonesignals:
                    if c not in signals:
                        signals[c] = OrderedDict()
                    signals[c][self.no_segment] = nonesignals

            nonesignals = OrderedDict()
            for s in self.segments():
                segsignals = [t for t in s.analogsignals
                              if t.recordingchannel is None]
                if segsignals:
                    nonesignals[s] = segsignals
            if nonesignals:
                signals[self.no_channel] = nonesignals

        if conversion_mode > 1:
            sigs = self.analog_signal_arrays_by_channelgroup_and_segment()
            for cg, inner in sigs.iteritems():
                for seg, sa_list in inner.iteritems():
                    for sa in sa_list:
                        for sig in convert.analog_signal_array_to_analog_signals(sa):
                            chan = sig.recordingchannel
                            if chan not in channels:
                                continue
                            if chan not in signals:
                                signals[chan] = OrderedDict()
                            if seg not in signals[chan]:
                                signals[chan][seg] = []
                            signals[chan][seg].append(sig)

        return self._load_object_dict(signals)

    def analog_signal_arrays(self):
        """ Return a list of :class:`neo.core.AnalogSignalArray` objects.
        """
        signals = []
        channelgroups = self.recording_channel_groups()
        for s in self.segments():
            signals.extend([t for t in s.analogsignalarrays
                            if t.recordingchannelgroup in channelgroups or
                            t.recordingchannelgroup is None])
        for u in channelgroups:
            signals.extend([t for t in u.analogsignalarrays
                            if t.segment is None])

        return self._load_object_list(signals)

    def analog_signal_arrays_by_segment(self):
        """ Return a dictionary (indexed by Segment) of lists of
        :class:`neo.core.AnalogSignalArray` objects.
        """
        signals = OrderedDict()
        channelgroups = self.recording_channel_groups()
        for s in self.segments():
            sa = []
            for c in channelgroups:
                sa.extend([t for t in c.analogsignalarrays
                           if t.segment == s])
            sa.extend([t for t in s.analogsignalarrays
                       if t.recordingchannelgroup is None])
            if sa:
                signals[s] = sa

        nonesignals = []
        for c in channelgroups:
            nonesignals.extend([t for t in c.analogsignalarrays
                                if t.segment is None])
        if nonesignals:
            signals[self.no_segment] = nonesignals

        return self._load_object_dict(signals)

    def analog_signal_arrays_by_channelgroup(self):
        """ Return a dictionary (indexed by RecordingChannelGroup) of
        lists of :class:`neo.core.AnalogSignalArray` objects.
        """
        signals = OrderedDict()
        segments = self.segments()
        for c in self.recording_channel_groups():
            sa = [t for t in c.analogsignalarrays
                  if t.segment in segments]
            if sa:
                signals[c] = sa

        nonesignals = []
        for s in segments:
            nonesignals.extend([t for t in s.analogsignalarrays
                                if t.recordingchannelgroup is None])
        if nonesignals:
            signals[self.no_channelgroup] = nonesignals

        return self._load_object_dict(signals)

    def analog_signal_arrays_by_channelgroup_and_segment(self):
        """ Return a dictionary (indexed by RecordingChannelGroup) of
        dictionaries (indexed by Segment) of
        :class:`neo.core.AnalogSignalArray` lists.
        """
        signals = OrderedDict()
        segments = self.segments()
        for c in self.recording_channel_groups():
            for s in segments:
                segsignals = [t for t in c.analogsignalarrays
                              if t.segment == s]
                if segsignals:
                    if c not in signals:
                        signals[c] = OrderedDict()
                    signals[c][s] = segsignals
            nonesignals = [t for t in c.analogsignalarrays
                           if t.segment is None]
            if nonesignals:
                if c not in signals:
                    signals[c] = OrderedDict()
                signals[c][self.no_segment] = nonesignals

        nonesignals = OrderedDict()
        for s in self.segments():
            segsignals = [t for t in s.analogsignalarrays
                          if t.recordingchannelgroup is None]
            if segsignals:
                nonesignals[s] = segsignals
        if nonesignals:
            signals[self.no_channelgroup] = nonesignals

        return self._load_object_dict(signals)


atexit.register(NeoDataProvider.clear)<|MERGE_RESOLUTION|>--- conflicted
+++ resolved
@@ -112,29 +112,11 @@
             Determines if lazy mode is used for NEO io.
         """
         if os.path.isdir(filename):
-<<<<<<< HEAD
-            for io in neo.io.iolist:
-                if io.mode == 'dir':
-                    n_io = io(filename)
-                    try:
-                        block = n_io.read(lazy=lazy)
-                        if io == neo.TdtIO and not block.segments:
-                            # TdtIO can produce empty blocks for invalid dirs
-                            continue
-
-                        cls.block_indices[block] = 0
-                        cls.loaded_blocks[filename] = [block]
-                        if lazy:
-                            cls.block_ios[block] = n_io
-                        return n_io, [block]
-                    except Exception, e:
-=======
             if force_io:
                 try:
                     n_io = force_io(filename)
                     block = n_io.read(lazy=lazy, **cls.io_params.get(force_io, {}))
                     if force_io == neo.TdtIO and not block.segments:
->>>>>>> efc3ec23
                         sys.stderr.write(
                             'Could not load any blocks from "%s"' % filename)
                         return None, None
