--- conflicted
+++ resolved
@@ -148,21 +148,8 @@
 
 
 def gauss_kernel(x, kernel_size):
-<<<<<<< HEAD
-    return 1.0 / (sp.sqrt(2*sp.pi) * kernel_size) * \
-           sp.exp(-0.5 *  (x / kernel_size)**2)
-
-
-def _hist_density(hist, kernel, ksize, start, stop):
-    time_factor = (2048.0 * start.units / (stop - start)).simplified
-    kern = kernel(sp.arange(-1024,1024), ksize * time_factor)
-    kern *= time_factor / sp.sum(kern)
-    kde = sp.signal.convolve(hist, kern, 'same')
-    return kde
-=======
     """
     .. deprecated:: 0.3.0
->>>>>>> 3f95de7e
 
         Use :class:`.signal_processing.GaussianKernel` instead.
     """
